

<!DOCTYPE html>
<html class="writer-html5" lang="en" data-content_root="../">
<head>
  <meta charset="utf-8" />
  <meta name="viewport" content="width=device-width, initial-scale=1.0" />
<<<<<<< HEAD
  <title>Overview: module code &mdash; Inflation 2.0.2 documentation</title>
      <link rel="stylesheet" href="../_static/pygments.css" type="text/css" />
      <link rel="stylesheet" href="../_static/css/theme.css" type="text/css" />
      <link rel="stylesheet" href="../_static/copybutton.css" type="text/css" />
  <!--[if lt IE 9]>
    <script src="../_static/js/html5shiv.min.js"></script>
  <![endif]-->
=======
  <title>Overview: module code &mdash; Inflation 2.0.1 documentation</title>
      <link rel="stylesheet" type="text/css" href="../_static/pygments.css?v=92fd9be5" />
      <link rel="stylesheet" type="text/css" href="../_static/css/theme.css?v=e59714d7" />
      <link rel="stylesheet" type="text/css" href="../_static/copybutton.css?v=76b2166b" />

>>>>>>> f0b8c4e1
  
      <script src="../_static/jquery.js?v=5d32c60e"></script>
      <script src="../_static/_sphinx_javascript_frameworks_compat.js?v=2cd50e6c"></script>
      <script src="../_static/documentation_options.js?v=f5cff4aa"></script>
      <script src="../_static/doctools.js?v=9a2dae69"></script>
      <script src="../_static/sphinx_highlight.js?v=dc90522c"></script>
      <script src="../_static/clipboard.min.js?v=a7894cd8"></script>
      <script src="../_static/copybutton.js?v=a56c686a"></script>
      <script crossorigin="anonymous" integrity="sha256-Ae2Vz/4ePdIu6ZyI/5ZGsYnb+m0JlOmKPjt6XZ9JJkA=" src="https://cdnjs.cloudflare.com/ajax/libs/require.js/2.3.4/require.min.js"></script>
    <script src="../_static/js/theme.js"></script>
    <link rel="index" title="Index" href="../genindex.html" />
    <link rel="search" title="Search" href="../search.html" /> 
</head>

<body class="wy-body-for-nav"> 
  <div class="wy-grid-for-nav">
    <nav data-toggle="wy-nav-shift" class="wy-nav-side">
      <div class="wy-side-scroll">
        <div class="wy-side-nav-search" >
<<<<<<< HEAD
            <a href="../contents.html" class="icon icon-home"> Inflation
=======

          
          
          <a href="../contents.html" class="icon icon-home">
            Inflation
>>>>>>> f0b8c4e1
          </a>
<div role="search">
  <form id="rtd-search-form" class="wy-form" action="../search.html" method="get">
    <input type="text" name="q" placeholder="Search docs" aria-label="Search docs" />
    <input type="hidden" name="check_keywords" value="yes" />
    <input type="hidden" name="area" value="default" />
  </form>
</div>
        </div><div class="wy-menu wy-menu-vertical" data-spy="affix" role="navigation" aria-label="Navigation menu">
              <p class="caption" role="heading"><span class="caption-text">Contents</span></p>
<ul>
<li class="toctree-l1"><a class="reference internal" href="../index.html">Introduction</a></li>
<li class="toctree-l1"><a class="reference internal" href="../download.html">Download and Installation</a></li>
<li class="toctree-l1"><a class="reference internal" href="../tutorial.html">Tutorial</a></li>
<li class="toctree-l1"><a class="reference internal" href="../examples.html">Examples and features</a></li>
<li class="toctree-l1"><a class="reference internal" href="../advanced.html">Advanced</a></li>
<li class="toctree-l1"><a class="reference internal" href="../contribute.html">How to contribute</a></li>
<li class="toctree-l1"><a class="reference internal" href="../modules.html">API Reference</a></li>
<li class="toctree-l1"><a class="reference internal" href="../changelog.html">Changelog</a></li>
</ul>

        </div>
      </div>
    </nav>

    <section data-toggle="wy-nav-shift" class="wy-nav-content-wrap"><nav class="wy-nav-top" aria-label="Mobile navigation menu" >
          <i data-toggle="wy-nav-top" class="fa fa-bars"></i>
          <a href="../contents.html">Inflation</a>
      </nav>

      <div class="wy-nav-content">
        <div class="rst-content">
          <div role="navigation" aria-label="Page navigation">
  <ul class="wy-breadcrumbs">
      <li><a href="../contents.html" class="icon icon-home" aria-label="Home"></a></li>
      <li class="breadcrumb-item active">Overview: module code</li>
      <li class="wy-breadcrumbs-aside">
      </li>
  </ul>
  <hr/>
</div>
          <div role="main" class="document" itemscope="itemscope" itemtype="http://schema.org/Article">
           <div itemprop="articleBody">
             
  <h1>All modules for which code is available</h1>
<ul><li><a href="inflation/InflationProblem.html">inflation.InflationProblem</a></li>
<li><a href="inflation/lp/InflationLP.html">inflation.lp.InflationLP</a></li>
<li><a href="inflation/lp/lp_utils.html">inflation.lp.lp_utils</a></li>
<li><a href="inflation/lp/monomial_classes.html">inflation.lp.monomial_classes</a></li>
<li><a href="inflation/optimization_utils.html">inflation.optimization_utils</a></li>
<li><a href="inflation/sdp/InflationSDP.html">inflation.sdp.InflationSDP</a></li>
<li><a href="inflation/sdp/fast_npa.html">inflation.sdp.fast_npa</a></li>
<li><a href="inflation/sdp/monomial_classes.html">inflation.sdp.monomial_classes</a></li>
<li><a href="inflation/sdp/quantum_tools.html">inflation.sdp.quantum_tools</a></li>
<li><a href="inflation/sdp/sdp_utils.html">inflation.sdp.sdp_utils</a></li>
<li><a href="inflation/utils.html">inflation.utils</a></li>
</ul>

           </div>
          </div>
          <footer>

  <hr/>

  <div role="contentinfo">
    <p>&#169; Copyright 2024, Emanuel-Cristian Boghiu, Elie Wolfe, Alejandro Pozas-Kerstjens.</p>
  </div>

  Built with <a href="https://www.sphinx-doc.org/">Sphinx</a> using a
    <a href="https://github.com/readthedocs/sphinx_rtd_theme">theme</a>
    provided by <a href="https://readthedocs.org">Read the Docs</a>.
   

</footer>
        </div>
      </div>
    </section>
  </div>
  <script>
      jQuery(function () {
          SphinxRtdTheme.Navigation.enable(true);
      });
  </script> 

</body>
</html><|MERGE_RESOLUTION|>--- conflicted
+++ resolved
@@ -5,21 +5,11 @@
 <head>
   <meta charset="utf-8" />
   <meta name="viewport" content="width=device-width, initial-scale=1.0" />
-<<<<<<< HEAD
-  <title>Overview: module code &mdash; Inflation 2.0.2 documentation</title>
-      <link rel="stylesheet" href="../_static/pygments.css" type="text/css" />
-      <link rel="stylesheet" href="../_static/css/theme.css" type="text/css" />
-      <link rel="stylesheet" href="../_static/copybutton.css" type="text/css" />
-  <!--[if lt IE 9]>
-    <script src="../_static/js/html5shiv.min.js"></script>
-  <![endif]-->
-=======
   <title>Overview: module code &mdash; Inflation 2.0.1 documentation</title>
       <link rel="stylesheet" type="text/css" href="../_static/pygments.css?v=92fd9be5" />
       <link rel="stylesheet" type="text/css" href="../_static/css/theme.css?v=e59714d7" />
       <link rel="stylesheet" type="text/css" href="../_static/copybutton.css?v=76b2166b" />
 
->>>>>>> f0b8c4e1
   
       <script src="../_static/jquery.js?v=5d32c60e"></script>
       <script src="../_static/_sphinx_javascript_frameworks_compat.js?v=2cd50e6c"></script>
@@ -39,15 +29,7 @@
     <nav data-toggle="wy-nav-shift" class="wy-nav-side">
       <div class="wy-side-scroll">
         <div class="wy-side-nav-search" >
-<<<<<<< HEAD
             <a href="../contents.html" class="icon icon-home"> Inflation
-=======
-
-          
-          
-          <a href="../contents.html" class="icon icon-home">
-            Inflation
->>>>>>> f0b8c4e1
           </a>
 <div role="search">
   <form id="rtd-search-form" class="wy-form" action="../search.html" method="get">
