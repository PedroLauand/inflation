--- conflicted
+++ resolved
@@ -20,12 +20,8 @@
     """
     ### Process moment matrix
     # Replacer for constants
-<<<<<<< HEAD
-    constant_replacer = np.vectorize(lambda x: problem.known_moments.get(x, x))
-=======
     constant_dict = dict(enumerate(problem.known_moments_idx_dict))
     constant_replacer = np.vectorize(lambda x: constant_dict.get(x, x))
->>>>>>> 4f6b3c08
     # Replacer for remaining symbols
     monomial_dict = dict(problem.monomials_list)
     def replace_known(monom):
@@ -36,18 +32,12 @@
         return replacement
     known_replacer = np.vectorize(replace_known)
     # Replacer for semiknowns
-<<<<<<< HEAD
-    semiknown_dict = {}
-    for key, val in problem.semiknown_moments.items():
-        semiknown_dict[key] = f"{val[0]}*{monomial_dict[int(val[1])]}"
-=======
     semiknown_list = np.zeros((problem.semiknown_moments_idx_dict.shape[0], 2),
                               dtype=object)
     for ii, semiknown in enumerate(problem.semiknown_moments_idx_dict):
         semiknown_list[ii,0] = int(semiknown[0])
         semiknown_list[ii,1] = f"{semiknown[1]}*{monomial_dict[int(semiknown[2])]}"
     semiknown_dict = dict(semiknown_list)
->>>>>>> 4f6b3c08
     semiknown_replacer = np.vectorize(lambda x: semiknown_dict.get(x, str(x)))
     matrix = constant_replacer(problem.momentmatrix)
     matrix = semiknown_replacer(matrix)
@@ -101,28 +91,6 @@
     """
     # MATLAB does not like 0s, so we shift all by 1
     final_positions_matrix = problem.momentmatrix + 1
-<<<<<<< HEAD
-    nr_unknown_moments     = int(np.max(final_positions_matrix))
-    known_moments          = np.array(list(problem.known_moments.items()))
-    known_moments[:, 0]    += 1
-    physical_monomials     = np.array(problem.physical_monomials) + 1
-    monomials_list         = problem.monomials_list
-    monomials_list[:,0]    += 1
-    semiknown_moments      = np.zeros((len(problem.semiknown_moments), 3),
-                                      dtype=object)
-    for idx, [var, [factor, subs]] in enumerate(problem.semiknown_moments):
-        semiknown_moments[idx, 0] = var + 1
-        semiknown_moments[idx, 1] = factor
-        semiknown_moments[idx, 2] = subs + 1
-    nr_unknown_moments = int(np.max(final_positions_matrix)
-                             - len(semiknown_moments))
-    objective = np.array(list(problem._objective_as_dict.items())).astype(float)
-    objective[:, 0] += 1
-
-    savemat(filename,
-    mdict={'G': final_positions_matrix,
-           'known_moments':      known_moments,
-=======
     nr_unknown_moments = int(np.max(final_positions_matrix))
     semiknown_moments = np.array(problem.semiknown_moments_idx_dict)
     if semiknown_moments != []:
@@ -139,7 +107,6 @@
     savemat(filename,
     mdict={'G': final_positions_matrix,
            'known_moments': problem.known_moments_idx_dict,
->>>>>>> 4f6b3c08
            'nr_unknown_moments': nr_unknown_moments,
            'propto':             semiknown_moments,
            'obj':                objective,
@@ -158,13 +125,6 @@
     """
     # Compute actual number of variables
     potential_nvars = problem.momentmatrix.max() - 1
-<<<<<<< HEAD
-    known_vars      = len(problem.known_moments) - 2 # Except 0 and 1
-    semiknown_vars  = len(problem.semiknown_moments)
-    nvars           = potential_nvars - known_vars - semiknown_vars
-
-    # Replacer for semiknowns
-=======
     known_vars = 0 if len(problem.known_moments_idx_dict) == 0 else len(problem.known_moments_idx_dict) - 2
     semiknown_vars = 0 if len(problem.semiknown_moments_idx_dict) == 0 else len(problem.semiknown_moments_idx_dict)
     nvars = potential_nvars - known_vars - semiknown_vars
@@ -179,7 +139,6 @@
         semiknown_dict = dict(semiknown_list)
     else:
         semiknown_dict = {}
->>>>>>> 4f6b3c08
     lines = []
     new_var_dict = {}
     new_var = 1
@@ -192,19 +151,9 @@
                     lines.append(f"0\t1\t{ii+1}\t{jj+1}\t-1.0\n")
                 elif var <= problem._n_known + 1:
                     try:
-<<<<<<< HEAD
-                        coeff = problem.known_moments[var]
-                        if coeff >= 0:
-                            coeff_str = f"-{coeff}"
-                        else:
-                            coeff_str = f"+{abs(coeff)}"
-                        lines.append(f"0\t1\t{ii+1}\t{jj+1}\t{coeff_str}\n")
-                    except KeyError:
-=======
                         coeff = problem.known_moments_idx_dict[var]
                         lines.append(f"0\t1\t{ii+1}\t{jj+1}\t-{abs(coeff)}\n")
                     except IndexError:
->>>>>>> 4f6b3c08
                         try:
                             var = new_var_dict[int(var)]
                             lines.append(f"{var}\t1\t{ii+1}\t{jj+1}\t1.0\n")
