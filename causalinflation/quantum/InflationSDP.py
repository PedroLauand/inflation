"""
The module generates the semidefinite program associated to a quantum inflation
instance (see arXiv:1909.10519).

@authors: Alejandro Pozas-Kerstjens, Emanuel-Cristian Boghiu
"""
import gc
import itertools
import numbers
import warnings
from collections import Counter

import numpy as np
import sympy as sp

from causalinflation import InflationProblem
from typing import List, Dict, Tuple, Union, Any
from .fast_npa import (calculate_momentmatrix,
                       to_canonical,
                       to_name,
                       remove_projector_squares,
                       mon_lexsorted,
                       mon_is_zero,
                       nb_mon_to_lexrepr,
                       notcomm_from_lexorder)
from .general_tools import (to_representative,
                            to_numbers,
                            to_symbol,
                            flatten,
                            flatten_symbolic_powers,
                            phys_mon_1_party_of_given_len,
                            is_knowable,
                            find_permutation,
                            apply_source_permutation_coord_input,
                            generate_operators,
                            clean_coefficients,
                            factorize_monomial
                            )
from .monomial_classes import InternalAtomicMonomial, CompoundMonomial
from .sdp_utils import solveSDP_MosekFUSION
from .writer_utils import (write_to_csv, write_to_mat, write_to_sdpa)

# Force warnings.warn() to omit the source code line in the message
# Source: https://stackoverflow.com/questions/2187269/print-only-the-message-on-warnings
formatwarning_orig = warnings.formatwarning
warnings.formatwarning = lambda message, category, filename, lineno, line=None: \
    formatwarning_orig(message, category, filename, lineno, line='')


from scipy.sparse import coo_matrix

try:
    from numba import types
    from numba.typed import Dict as nb_Dict
    from tqdm import tqdm
except ImportError:
    from causalinflation.utils import blank_tqdm as tqdm


class InflationSDP(object):
    """
    Class for generating and solving an SDP relaxation for quantum inflation.

    Parameters
    ----------
    inflationproblem : InflationProblem
        Details of the scenario.
    commuting : bool, optional
        Whether variables in the problem are going to be commuting (classical
        problem) or non-commuting (quantum problem). By default ``False``.
    verbose : int, optional
        Optional parameter for level of verbose:

            * 0: quiet (default),
            * 1: monitor level: track program process,
            * 2: debug level: show properties of objects created.
    """

    def __init__(self, inflationproblem: InflationProblem,
                 commuting: bool = False,
                 supports_problem: bool = False,
                 verbose: int = 0):
        """Constructor for the InflationSDP class.
        """
        self.supports_problem = supports_problem
        self.verbose = verbose
        self.commuting = commuting
        self.InflationProblem = inflationproblem
        self.names = self.InflationProblem.names
        if self.verbose > 1:
            print(self.InflationProblem)

        self.nr_parties = len(self.names)
        self.nr_sources = self.InflationProblem.nr_sources
        self.hypergraph = self.InflationProblem.hypergraph
        self.inflation_levels = self.InflationProblem.inflation_level_per_source
        if self.supports_problem:
            self.outcome_cardinalities = self.InflationProblem.outcomes_per_party + 1
        else:
            self.outcome_cardinalities = self.InflationProblem.outcomes_per_party
        self.setting_cardinalities = self.InflationProblem.settings_per_party

        self._generate_parties()

        self.maximize = True  # Direction of the optimization
        self.split_node_model = self.InflationProblem.split_node_model
        self.is_knowable_q_split_node_check = self.InflationProblem.is_knowable_q_split_node_check
        self.rectify_fake_setting_atomic_factor = self.InflationProblem.rectify_fake_setting_atomic_factor

        self._nr_operators = len(flatten(self.measurements))
        self._nr_properties = 1 + self.nr_sources + 2
        self.np_dtype = np.find_common_type([
            np.min_scalar_type(np.max(self.setting_cardinalities)),
            np.min_scalar_type(np.max(self.outcome_cardinalities)),
            np.min_scalar_type(self.nr_parties+1),
            np.min_scalar_type(np.max(self.inflation_levels)+1)], [])
        self.identity_operator = np.empty((0, self._nr_properties), dtype=self.np_dtype)
        self.zero_operator = np.zeros((1, self._nr_properties), dtype=self.np_dtype)

        # Define default lexicographic order through np.lexsort
        # The lexicographic order is encoded as a matrix with rows as
        # operators and the row index gives the order
        arr = np.array([to_numbers(op, self.names)[0]
                        for op in flatten(self.measurements)], dtype=self.np_dtype)
        self._default_lexorder = arr[np.lexsort(np.rot90(arr))]
        self._lexorder = self._default_lexorder.copy()

        # Given that most operators commute, we want the matrix encoding the
        # commutations to be sparse, so self._default_commgraph[i, j] = 0
        # implies commutation, and self._default_commgraph[i, j] = 1 is
        # non-commutation.
        self._default_notcomm = notcomm_from_lexorder(self._lexorder)
        self._notcomm = self._default_notcomm.copy()

        self.canonsym_ndarray_from_hash_cache = dict()
        self.atomic_monomial_from_hash_cache = dict()
        self.compound_monomial_from_tuple_of_atoms_cache = dict()
        self.compound_monomial_from_name_dict = dict()
        self.Zero = self.Monomial(self.zero_operator, idx=0)
        self.One = self.Monomial(self.identity_operator, idx=1)

    def AtomicMonomial(self, array2d: np.ndarray) -> InternalAtomicMonomial:
        quick_key = self.from_2dndarray(array2d)
        try:
            return self.atomic_monomial_from_hash_cache[quick_key]
        except KeyError:  # Key not in atomic_monomial cache
            try:
                new_array2d = self.canonsym_ndarray_from_hash_cache[quick_key]
                new_quick_key = self.from_2dndarray(new_array2d)
                try:  # Key is in universal cache
                    new_mon = self.atomic_monomial_from_hash_cache[new_quick_key]
                    self.atomic_monomial_from_hash_cache[quick_key] = new_mon
                    return new_mon
                except KeyError:  # Key is in universal cache, but not yet in the atomic cache
                    new_mon = InternalAtomicMonomial(inflation_sdp_instance=self, array2d=new_array2d)
                    self.atomic_monomial_from_hash_cache[quick_key] = new_mon
                    self.atomic_monomial_from_hash_cache[new_quick_key] = new_mon
                    return new_mon
            except KeyError:  # Key not in atomic_monomial cache NOR in universal_cache
                if len(array2d) == 0 or np.array_equiv(array2d, 0):
                    new_array2d = array2d
                else:
                    new_array2d = self.inflation_aware_to_ndarray_representative(array2d)
                new_quick_key = self.from_2dndarray(new_array2d)
                new_mon = InternalAtomicMonomial(inflation_sdp_instance=self, array2d=new_array2d)
                self.canonsym_ndarray_from_hash_cache[quick_key] = new_array2d
                self.canonsym_ndarray_from_hash_cache[new_quick_key] = new_array2d
                self.atomic_monomial_from_hash_cache[quick_key] = new_mon
                self.atomic_monomial_from_hash_cache[new_quick_key] = new_mon
                return new_mon

    def monomial_from_list_of_atomic(self, list_of_AtomicMonomials: List[InternalAtomicMonomial]):
        list_of_atoms = []
        for factor in list_of_AtomicMonomials:
            if factor.is_zero:
                list_of_atoms = [factor]
                break
            elif not factor.is_one:
                list_of_atoms.append(factor)
            else:
                pass
        tuple_of_atoms = tuple(sorted(list_of_atoms))
        try:
            mon = self.compound_monomial_from_tuple_of_atoms_cache[tuple_of_atoms]
        except KeyError:
            mon = CompoundMonomial(tuple_of_atoms)
            self.compound_monomial_from_tuple_of_atoms_cache[tuple_of_atoms] = mon
            self.compound_monomial_from_name_dict[mon.name] = mon
        return mon

    def Monomial(self, array2d: np.ndarray, idx=-1) -> CompoundMonomial:
        _factors = factorize_monomial(array2d, canonical_order=False)
        list_of_atoms = [self.AtomicMonomial(factor) for factor in _factors if len(factor)]
        mon = self.monomial_from_list_of_atomic(list_of_atoms)
        mon.attach_idx_to_mon(idx)
        return mon

    def inflation_aware_knowable_q(self, atomic_monarray: np.ndarray) -> bool:
        if self.split_node_model:
            minimal_monomial = tuple(tuple(vec) for vec in np.take(atomic_monarray, [0, -2, -1], axis=1))
            return self.is_knowable_q_split_node_check(minimal_monomial)
        else:
            return True

    def atomic_knowable_q(self, atomic_monarray: np.ndarray) -> bool:
        first_test = is_knowable(atomic_monarray)
        if not first_test:
            return False
        else:
            return self.inflation_aware_knowable_q(atomic_monarray)

    def inflation_aware_to_ndarray_representative(self, mon: np.ndarray,
                                                  swaps_plus_commutations=True,
                                                  consider_conjugation_symmetries=True) -> np.ndarray:
        unsym_monarray = to_canonical(mon, self._notcomm, self._lexorder)
        quick_key = self.from_2dndarray(unsym_monarray)
        try:
            sym_monarray = self.canonsym_ndarray_from_hash_cache[quick_key]
            if self.verbose > 0:
                warnings.warn("This 'to_representative' function should only be called as a last resort.")
        except KeyError:
            sym_monarray = to_representative(unsym_monarray,
                                             self.inflation_levels,
                                             self._notcomm,
                                             self._lexorder,
                                             swaps_plus_commutations=swaps_plus_commutations,
                                             consider_conjugation_symmetries=consider_conjugation_symmetries,
                                             commuting=self.commuting)
            new_quick_key = self.from_2dndarray(sym_monarray)
            if new_quick_key not in self.canonsym_ndarray_from_hash_cache:
                if self.verbose > 0:
                    warnings.warn(
                        f"Encountered a monomial that does not appear in the original moment matrix:\n {sym_monarray}")
            self.canonsym_ndarray_from_hash_cache[new_quick_key] = sym_monarray
        self.canonsym_ndarray_from_hash_cache[quick_key] = sym_monarray
        return sym_monarray

    def from_2dndarray(self, array2d: np.ndarray):
        return np.asarray(array2d, dtype=self.np_dtype).tobytes()

    def to_2dndarray(self, bytestream):
        return np.frombuffer(bytestream, dtype=self.np_dtype).reshape((-1, self._nr_properties))

    def commutation_relationships(self):
        """This returns a user-friendly representation of the commutation relationships."""
        from collections import namedtuple
        nonzero = namedtuple('NonZeroExpressions', 'exprs')
        data = []
        for i in range(self._lexorder.shape[0]):
            for j in range(i, self._lexorder.shape[0]):
                # Most operators commute as they belong to different parties,
                # so it is more interested to list those that DON'T commute.
                if self._notcomm[i, j] != 0:
                    op1 = sp.Symbol(to_name([self._lexorder[i]], self.names), commutative=False)
                    op2 = sp.Symbol(to_name([self._lexorder[i]], self.names), commutative=False)
                    if self.verbose > 0:
                        print(f"{str(op1 * op2 - op2 * op1)} ≠ 0.")
                    data.append(op1 * op2 - op2 * op1)
        return nonzero(data)

    def lexicographic_order(self) -> dict:
        """This returns a user-friendly representation of the lexicographic order."""
        lexicographic_order = {}
        for i, op in enumerate(self._lexorder):
            lexicographic_order[sp.Symbol(to_name([op], self.names),
                                          commutative=False)] = i
        return lexicographic_order


    ########################################################################
    # MAIN ROUTINES EXPOSED TO THE USER                                    #
    ########################################################################
    def generate_relaxation(self,
                            column_specification:
                            Union[str,
                                  List[List[int]],
                                  List[sp.core.symbol.Symbol]] = 'npa1'
                            ) -> None:
        r"""Creates the SDP relaxation of the quantum inflation problem using
        the `NPA hierarchy <https://www.arxiv.org/abs/quant-ph/0607119>`_ and
        applies the symmetries inferred from inflation.

        It takes as input the generating set of monomials :math:`\{M_i\}_i`. The
        moment matrix :math:`\Gamma` is defined by all the possible inner
        products between these monomials:

        .. math::

            \Gamma[i, j] := \operatorname{tr} (\rho \cdot M_i^\dagger M_j).

        The set :math:`\{M_i\}_i` is specified by the parameter
        ``column_specification``.

        In the inflated graph there are many symmetries coming from invariance
        under swaps of the copied sources, which are used to remove variables
        in the moment matrix.

        Parameters
        ----------
        column_specification : Union[str, List[List[int]], List[sympy.core.symbol.Symbol]]
            Describes the generating set of monomials :math:`\{M_i\}_i`.

            * `(str)` ``'npaN'``: where N is an integer. This represents level N
              in the Navascues-Pironio-Acin hierarchy (`arXiv:quant-ph/0607119
              <https://www.arxiv.org/abs/quant-ph/0607119>`_).
              For example, level 3 with measurements :math:`\{A, B\}` will give
              the set :math:`{1, A, B, AA, AB, BB, AAA, AAB, ABB, BBB\}` for
              all inflation, input and output indices. This hierarchy is known
              to converge to the quantum set for :math:`N\rightarrow\infty`.

            * `(str)` ``'localN'``: where N is an integer. Local level N
              considers monomials that have at most N measurement operators per
              party. For example, ``local1`` is a subset of ``npa2``; for two
              parties, ``npa2`` is :math:`\{1, A, B, AA, AB, BB\}` while
              ``local1`` is :math:`\{1, A, B, AB\}`.

            * `(str)` ``'physicalN'``: The subset of local level N with only
              operators that have non-negative expectation values with any
              state. N cannot be greater than the smallest number of copies of a
              source in the inflated graph. For example, in the scenario
              A-source-B-source-C with 2 outputs and no inputs, ``physical2``
              only gives 5 possibilities for B: :math:`\{1, B^{1,1}_{0|0},
              B^{2,2}_{0|0}, B^{1,1}_{0|0}B^{2,2}_{0|0},
              B^{1,2}_{0|0}B^{2,1}_{0|0}\}`. There are no other products where
              all operators commute. The full set of physical generating
              monomials is built by taking the cartesian product between all
              possible physical monomials of each party.

            * `List[List[int]]`: This encodes a party block structure.
              Each integer encodes a party. Within a party block, all missing
              input, output and inflation indices are taken into account. For
              example, ``[[], [0], [1], [0, 1]]`` gives the set :math:`\{1, A,
              B, AB\}`, which is the same as ``local1``. The set ``[[], [0],
              [1], [2], [0, 0], [0, 1], [0, 2], [1, 1], [1, 2], [2, 2]]`` is the
              same as :math:`\{1, A, B, C, AA, AB, AC, BB, BC, CC\}`, which is
              the same as ``npa2`` for three parties. ``[[]]`` encodes the
              identity element.

            * `List[sympy.core.symbol.Symbol]`: one can also fully specify the
              generating set by giving a list of symbolic operators built from
              the measurement operators in `self.measurements`. This list needs
              to have the identity ``sympy.S.One`` as the first element.
        """
        # Process the column_specification input and store the result
        # in self.generating_monomials.
        self.generating_monomials_sym, self.generating_monomials = \
            self.build_columns(column_specification,
                               return_columns_numerical=True)

        if self.verbose > 1:
            print("Number of columns:", len(self.generating_monomials))

        # Calculate the moment matrix without the inflation symmetries.
        self.unsymmetrized_mm_idxs, self.unsymidx_to_unsym_monarray_dict = self._build_momentmatrix()
        if self.verbose > 1:
            print("Number of variables before symmetrization:",
                  len(self.unsymidx_to_unsym_monarray_dict))

        _unsymidx_from_hash_dict = {self.from_2dndarray(v): k for (k, v) in
                                    self.unsymidx_to_unsym_monarray_dict.items()}

        # Calculate the inflation symmetries.
        self.inflation_symmetries = self._calculate_inflation_symmetries()

        # Apply the inflation symmetries to the moment matrix.
        self.momentmatrix, self.orbits, self.symidx_to_sym_monarray_dict \
            = self._apply_inflation_symmetries(self.unsymmetrized_mm_idxs,
                                               self.unsymidx_to_unsym_monarray_dict,
                                               self.inflation_symmetries)
        for (k, v) in _unsymidx_from_hash_dict.items():
            self.canonsym_ndarray_from_hash_cache[k] = self.symidx_to_sym_monarray_dict[self.orbits[v]]
        del _unsymidx_from_hash_dict

        self.largest_moment_index = max(self.symidx_to_sym_monarray_dict.keys())

        self.list_of_monomials = []
        (self.momentmatrix_has_a_zero, self.momentmatrix_has_a_one) = np.in1d([0, 1], self.momentmatrix.ravel())
        if self.momentmatrix_has_a_zero:
            self.list_of_monomials.append(self.Zero)
        #The zero monomial is not stored during calculate_momentmatrix, so we manually add it here.
        self.list_of_monomials.extend([self.Monomial(v, idx=k)
                                       for (k, v) in self.symidx_to_sym_monarray_dict.items() if k>0])
        for mon in self.list_of_monomials:
            mon.mask_matrix = coo_matrix(self.momentmatrix == mon.idx).tocsr()
        """
        Used only for internal diagnostics.
        """
        _counter = Counter([mon.knowability_status for mon in self.list_of_monomials])
        self.n_knowable = _counter['Yes']
        self.n_something_knowable = _counter['Semi']
        self.n_unknowable = _counter['No']

        if self.commuting:
            self.possibly_physical_monomials = self.list_of_monomials
        else:
            self.possibly_physical_monomials = [mon for mon in self.list_of_monomials if mon.physical_q]

        # This is useful for the certificates
        self.name_dict_of_monomials = {mon.name: mon for mon in self.list_of_monomials}
        self.monomial_names = list(self.name_dict_of_monomials.keys())

        self.maskmatrices_name_dict = {mon.name: mon.mask_matrix for mon in self.list_of_monomials}
        self.maskmatrices = {mon: mon.mask_matrix for mon in self.list_of_monomials}

        self.moment_linear_equalities = []
        self.moment_linear_inequalities = []
        self.moment_upperbounds = dict()
        self.moment_lowerbounds = {m: 0. for m in self.possibly_physical_monomials}

        self.set_objective(None)  # Equivalent to reset_objective
        self.set_values(None)  # Equivalent to reset_values


    def reset_objective(self):
        for attribute in {'objective', '_objective_as_name_dict', 'objective_value', '_processed_objective'}:
            try:
                delattr(self, attribute)
            except AttributeError:
                pass
        self.objective = {self.One: 0.}
        self._objective_as_name_dict = {'1': 0.}

    def reset_values(self):
        for attribute in {'known_moments', 'semiknown_moments', '_processed_moment_lowerbounds',
                          'known_moments_name_dict', 'semiknown_moments_name_dict',
                          '_processed_moment_lowerbounds_name_dict'}:
            try:
                delattr(self, attribute)
            except AttributeError:
                pass
        gc.collect(2)
        self.known_moments = dict()
        self.semiknown_moments = dict()
        self._processed_moment_lowerbounds = dict()
        self.known_moments_name_dict = dict()
        self.semiknown_moments_name_dict = dict()
        self._processed_moment_lowerbounds_name_dict = dict()
        if self.momentmatrix_has_a_zero:
            self.known_moments[self.Zero] = 0.
            self.known_moments_name_dict[self.Zero.name] = 0.

    def update_physical_lowerbounds(self):
        for mon in set(self.moment_lowerbounds.keys()).difference(self.known_moments.keys()):
            self._processed_moment_lowerbounds[mon] = self.moment_lowerbounds[mon]
            self._processed_moment_lowerbounds_name_dict = {mon.name: value for mon, value in
                                                            self._processed_moment_lowerbounds.items()}

    def set_distribution(self,
                         prob_array: Union[np.ndarray, None],
                         use_lpi_constraints: bool = False,
                         assume_shared_randomness: bool = False) -> None:
        """Set numerically all the knowable (and optionally semiknowable)
        moments according to the probability distribution
        specified.

        Parameters
        ----------
            prob_array : numpy.ndarray
                Multidimensional array encoding the distribution, which is
                called as ``prob_array[a,b,c,...,x,y,z,...]`` where
                :math:`a,b,c,\dots` are outputs and :math:`x,y,z,\dots` are
                inputs. Note: even if the inputs have cardinality 1 they must be
                specified, and the corresponding axis dimensions are 1.

            use_lpi_constraints : bool, optional
                Specification whether linearized polynomial constraints (see,
                e.g., Eq. (D6) in `arXiv:2203.16543
                <http://www.arxiv.org/abs/2203.16543/>`_) will be imposed or not.
                By default ``False``.

            assume_shared_randomness (bool): Specification whether higher order monomials
                may be calculated. If universal shared randomness is present, only atomic
                monomials may be evaluated from the distribution.
        """
        knowable_values = {m: m.compute_marginal(prob_array) for m in self.list_of_monomials
                           if m.is_atomic and m.knowable_q} if (prob_array is not None) else dict()
        # Compute self.known_moments and self.semiknown_moments and names their corresponding names dictionaries
        self.set_values(knowable_values, use_lpi_constraints=use_lpi_constraints,
                        only_knowable_moments=(not use_lpi_constraints),
<<<<<<< HEAD
                        only_specified_values=assume_shared_randomness)
=======
                        only_specified_values=assume_shared_randomness,
                        consider_only_semiknowable=True)  # MAJOR BUGFIX?
>>>>>>> 992dbff7


    def set_values(self, values: Union[
        Dict[Union[sp.core.symbol.Symbol, str, CompoundMonomial, InternalAtomicMonomial], float], None],
                   use_lpi_constraints: bool = False,
                   normalised: bool = True,
                   only_knowable_moments: bool = True,
                   only_specified_values: bool = False,
                   consider_only_semiknowable: bool = False,
                   ) -> None:
        """Directly assign numerical values to variables in the moment matrix.
        This is done via a dictionary where keys are the variables to have
        numerical values assigned (either in their operator form, in string
        form, or directly referring to the variable in the moment matrix), and
        the values are the corresponding numerical quantities.

        Parameters
        ----------
        values : Dict[Union[sympy.core.symbol.Symbol, str, Monomial], float]
            The description of the variables to be assigned numerical values and
            the corresponding values. The keys can be either of the Monomial class,
            symbols or strings (which should be the name of some Monomial).

        use_lpi_constraints : bool
            Specification whether linearized polynomial constraints (see, e.g.,
            Eq. (D6) in arXiv:2203.16543) will be imposed or not.

        only_specified_values : bool
            Specifies whether one wishes to fix only the variables provided (True),
            or also the variables containing products of the monomials fixed (False).
            If only_specified_values is True, unknowable variables can also be fixed.

        only_knowable_moments : bool
            Default true. Set false to allow the user to also specify values of
            monomials that are not a priori knowable.

        normalised: bool
            Specifies whether the unit monomial '1' is given value 1.0 even if
            '1' is not included in the values dictionary (default, True), or if
            is left as a free variable (False).
        """

        self.reset_values()
        if normalised and self.momentmatrix_has_a_one:
            self.known_moments[self.One] = 1
        if (values is None) or (len(values) == 0):
            self.cleanup_after_set_values()
            return

        self.use_lpi_constraints = use_lpi_constraints

        if (len(self.objective) > 1) and self.use_lpi_constraints:
            warnings.warn("You have an objective function set. Be aware that imposing " +
                          "linearized polynomial constraints will constrain the " +
                          "optimization to distributions with fixed marginals.")

        for (k, v) in values.items():
            if not np.isnan(v):
                self.known_moments[self._sanitise_monomial(k)] = v

        # Check that the keys are consistent with the flags set
        if not only_specified_values:
            for k in self.known_moments:
                if not k.is_atomic:
                    raise Exception("set_values: The monomial " + str(k) + " is not an " +
                                    "atomic monomial, but composed of several factors. " +
                                    "Please provide values only for atomic monomials. " +
                                    "If you want to manually be able to set values for " +
                                    "non-atomic monomials, set only_specified_values to True.")
        if only_knowable_moments:
            for k in self.known_moments:
                if not k.knowable_q:
                    raise Exception("set_values: The monomial " + str(k) + " is not an " +
                                    "atomic monomial, but composed of several factors. " +
                                    "Please provide values only for atomic monomials. " +
                                    "If you want to manually be able to set values for " +
                                    "non-atomic monomials, set only_specified_values to True.")

        if only_specified_values:
            # If only_specified_values=True, then ONLY the Monomials that
            # are keys in the values dictionary are fixed. Any other monomial
            # that is semi-known relative to the information in the dictionary
            # is left free.
            if self.use_lpi_constraints and self.verbose >= 1:
                warnings.warn(
                    "set_values: Both only_specified_values=True and use_lpi_constraints=True has been detected. "
                    "With only_specified_values=True, only moments that match exactly " +
                    "those provided in the values dictionary will be set. Values for moments " +
                    "that are products of others moments will not be inferred automatically, " +
                    "and neither will proportionality constraints between moments (LPI constraints). " +
                    "Set only_specified_values=False for these features.")
            self.cleanup_after_set_values()
            return

        atomic_known_moments = {mon.knowable_factors[0]: val for mon, val in self.known_moments.items() if
                                (len(mon) == 1)}
        if only_knowable_moments:
            remaining_monomials_to_compute = (mon for mon in self.list_of_monomials if
<<<<<<< HEAD
                                              (not mon.is_atomic) and mon.knowable_q)
=======
                                              (not mon.is_atomic) and mon.knowable_q)  # as iterator, saves memory.
        elif consider_only_semiknowable:
            remaining_monomials_to_compute = (mon for mon in self.list_of_monomials if
                                              (not mon.is_atomic) and mon.knowability_status in ['Yes', 'Semi'])  # as iterator, saves memory.
>>>>>>> 992dbff7
        else:
            remaining_monomials_to_compute = (mon for mon in self.list_of_monomials if not mon.is_atomic)
        for mon in remaining_monomials_to_compute:
            if mon not in self.known_moments.keys():
                value, unknown_atomic_factors, known_status = mon.evaluate_given_atomic_monomials_dict(
                    atomic_known_moments,
                    use_lpi_constraints=self.use_lpi_constraints)
                if known_status == 'Yes':
                    self.known_moments[mon] = value
                elif known_status == 'Semi':
                    if self.use_lpi_constraints:
                        self.semiknown_moments[mon] = (value, self.monomial_from_list_of_atomic(unknown_atomic_factors))
                else:
                    pass
        del atomic_known_moments
        del remaining_monomials_to_compute
        self.cleanup_after_set_values()
        return

    def cleanup_after_set_values(self):
        # Name dictionaries for compatibility purposes only
        self.known_moments_name_dict = {mon.name: v for mon, v in self.known_moments.items()}
        self.semiknown_moments_name_dict = {mon.name: (value, unknown.name) for mon, (value, unknown) in
                                            self.semiknown_moments.items()}

        if self.supports_problem:
            # Convert positive known values into lower bounds.
            nonzero_known_monomials = [mon for mon, value in self.known_moments.items() if not np.isclose(value, 0)]
            for mon in nonzero_known_monomials:
                self.moment_lowerbounds[mon] = 1.
                del self.known_moments[mon]
            self.semiknown_moments = dict()
            # Name dictionaries for compatibility purposes only, block in code for easy commenting out.
            nonzero_known_monomial_names = [name for name, value in self.known_moments_name_dict.items() if
                                            not np.isclose(value, 0)]
            for name in nonzero_known_monomial_names:
                self.moment_lowerbounds_name_dict[name] = 1.
                del self.known_moments_name_dict[name]
            self.semiknown_moments_name_dict = dict()

        # Create lowerbounds list for physical but unknown moments
        self.update_physical_lowerbounds()
        self._update_objective()
        return

    def set_objective(self,
                      objective: Union[sp.core.symbol.Symbol, None],
                      direction: str = 'max') -> None:
        """Set or change the objective function of the polynomial optimization
        problem.

        Parameters
        ----------
        objective : sympy.core.symbol.Symbol
            Describes the objective function.
        direction : str, optional
            Direction of the optimization (``'max'``/``'min'``). By default
            ``'max'``.
        """
        assert direction in ['max', 'min'], ('The direction parameter should be'
                                             + ' set to either "max" or "min"')

        if self.verbose > 0:
            print("Setting objective")
        if direction == 'max':
            sign = 1
            self.maximize = True
        else:
            sign = -1
            self.maximize = False

        self.reset_objective()
        if objective is None:
            return

        if hasattr(self, 'use_lpi_constraints'):
            if self.use_lpi_constraints and self.verbose > 0:
                warnings.warn("You have the flag `use_lpi_constraints` set to True. Be " +
                              "aware that imposing linearized polynomial constraints will " +
                              "constrain the optimization to distributions with fixed " +
                              "marginals.")

        if (sp.S.One * objective).free_symbols:
            objective = sp.expand(objective)
            symmetrized_objective = {self.One: 0}
            for mon, coeff in objective.as_coefficients_dict().items():
                mon = self._sanitise_monomial(mon)
                symmetrized_objective[mon] = symmetrized_objective.get(mon, 0) + (sign * coeff)
        else:
            symmetrized_objective = {self.One: sign * float(objective)}

        self.objective = symmetrized_objective

        self._update_objective()

    def _update_objective(self):
        """Process the objective with the information from known_moments
        and semiknown_moments.
        """
        self._processed_objective = self.objective.copy()
        known_keys_to_process = set(self.known_moments.keys()).intersection(self._processed_objective.keys())
        known_keys_to_process.discard(self.One)
        for m in known_keys_to_process:
            value = self.known_moments[m]
            self._processed_objective[self.One] += self._processed_objective[m] * value
            del self._processed_objective[m]
        semiknown_keys_to_process = set(self.semiknown_moments.keys()).intersection(self._processed_objective.keys())
        for v1 in semiknown_keys_to_process:
            c1 = self._processed_objective[v1]
            for (k, v2) in self.semiknown_moments[v1]:
                # obj = ... + c1*v1 + c2*v2,
                # v1=k*v2 implies obj = ... + v2*(c2 + c1*k)
                # therefore we add to the coefficient of v2 the term c1*k
                self._processed_objective[v2] = self._processed_objective.get(v2, 0) + c1 * k
                del self._processed_objective[v1]
        # For compatibility purposes
        self._objective_as_name_dict = {k.name: v for (k, v) in self.objective.items()}
        gc.collect(generation=2)  # To reduce memory leaks. Runs after set_values or set_objective.

    def _sanitise_monomial(self, mon: Any, ) -> Union[CompoundMonomial, int]:
        """Bring a monomial into the form used internally.
            NEW: InternalCompoundMonomial are only constructed if in representative form.
            Therefore, if we encounter one, we are good!
        """
        if isinstance(mon, CompoundMonomial):
            return mon
        elif isinstance(mon, (sp.core.symbol.Symbol, sp.core.power.Pow, sp.core.mul.Mul)):
            array = np.concatenate([to_numbers(op, self.names)
                                    for op in flatten_symbolic_powers(mon)])
            return self._sanitise_monomial(array)
        elif isinstance(mon, (tuple, list, np.ndarray)):
            array = np.asarray(mon, dtype=self.np_dtype)
            assert array.ndim == 2, "Cannot allow 1d or 3d arrays as monomial representations."
            assert array.shape[-1] == self._nr_properties, "The input does not conform to the operator specification."
            canon = to_canonical(array, self._notcomm, self._lexorder)
            if mon_is_zero(canon):
                return self.Zero
            else:
                return self.Monomial(canon)
        elif isinstance(mon, str):
            # If it is a string, I assume it is the name of one of the
            # monomials in self.list_of_monomials
            try:
                return self.compound_monomial_from_name_dict[mon]
            except KeyError:
                return self._sanitise_monomial(to_numbers(monomial=mon, parties_names=self.names))
        elif isinstance(mon, numbers.Real):  # If they are number type
            if np.isclose(float(mon), 1):
                return self.One
            elif np.isclose(float(mon), 0):
                return self.Zero
            else:
                raise Exception(f"Constant monomial {mon} can only be 0 or 1.")
        else:
            raise Exception(f"sanitise_monomial: {mon} is of type {type(mon)} and is not supported.")

    def solve(self, interpreter: str = 'MOSEKFusion',
              feas_as_optim: bool = False,
              dualise: bool = True,
              solverparameters=None):
        """Call a solver on the SDP relaxation. Upon successful solution, it
        returns the primal and dual objective values along with the solution
        matrices.

        Parameters
        ----------
        interpreter : str, optional
            The solver to be called. By default ``'MOSEKFusion'``.
        feas_as_optim : bool, optional
            Instead of solving the feasibility problem

                :math:`(1) \text{ find vars such that } \Gamma \succeq 0`

            setting this label to ``True`` solves instead the problem

                :math:`(2) \text{ max }\lambda\text{ such that }
                \Gamma - \lambda\cdot 1 \succeq 0.`

            The correspondence is that the result of (2) is positive if (1) is
            feasible, and negative otherwise. By default ``False``.
        dualise : bool, optional
            Optimize the dual problem (recommended). By default ``True``.
        solverparameters : dict, optional
            Extra parameters to be sent to the solver. By default ``None``.
        """
        if self.momentmatrix is None:
            raise Exception("Relaxation is not generated yet. " +
                            "Call 'InflationSDP.get_relaxation()' first")
        if feas_as_optim and len(self._objective_as_name_dict) > 1:
            warnings.warn("You have a non-trivial objective, but set to solve a " +
                          "feasibility problem as optimization. Setting "
                          + "feas_as_optim=False and optimizing the objective...")
            feas_as_optim = False

<<<<<<< HEAD
=======
        # TODO for performance: Remove all zero-valued variables FROM ALL solve arguments, as this is just a waste.
        moment_upperbounds = {m.name: val
                              for m, val in self.moment_upperbounds.items()}
        moment_lowerbounds = {**{m.name: val for m, val
                                 in self._processed_moment_lowerbounds.items()},
                              **{m.name: val
                                 for m, val in self.moment_lowerbounds.items()}}
>>>>>>> 992dbff7
        solveSDP_arguments = {"maskmatrices_name_dict": self.maskmatrices_name_dict,
                              "objective": self._objective_as_name_dict,
                              "known_vars": self.known_moments_name_dict,
                              "semiknown_vars": self.semiknown_moments_name_dict,
                              "feas_as_optim": feas_as_optim,
                              "verbose": self.verbose,
                              "solverparameters": solverparameters,
                              "var_lowerbounds": moment_lowerbounds,
                              "var_upperbounds": moment_upperbounds,
                              "var_equalities": self.moment_linear_equalities,
                              "var_inequalities": self.moment_linear_inequalities,
                              "solve_dual": dualise}

        assert set(self.maskmatrices_name_dict).issuperset(
            set(self.known_moments_name_dict)), 'Error: Assigning known values outside of moment matrix.'

        self.solution_object, lambdaval, self.status = \
            solveSDP_MosekFUSION(**solveSDP_arguments)

        # Process the solution
        if self.status == 'feasible':
            self.primal_objective = lambdaval
            self.objective_value = lambdaval * (1 if self.maximize else -1)

        gc.collect(generation=2)

    ########################################################################
    # PUBLIC ROUTINES RELATED TO THE PROCESSING OF CERTIFICATES            #
    ########################################################################

    def certificate_as_probs(self,
                             clean: bool = False,
                             chop_tol: float = 1e-10,
                             round_decimals: int = 3) -> sp.core.add.Add:
        """Give certificate as symbolic sum of probabilities. The certificate
        of incompatibility is ``cert >= 0``.

        Parameters
        ----------
        clean : bool, optional
            If ``True``, eliminate all coefficients that are smaller than
            ``chop_tol``, normalise and round to the number of decimals
            specified by ``round_decimals``. By default ``False``.
        chop_tol : float, optional
            Coefficients in the dual certificate smaller in absolute value are
            set to zero. By default ``1e-8``.
        round_decimals : int, optional
            Coefficients that are not set to zero are rounded to the number of
            decimals specified. By default ``3``.

        Returns
        -------
        sympy.core.add.Add
            The expression of the certificate in terms or probabilities and
            marginals. The certificate of incompatibility is ``cert >= 0``.
        """
        try:
            dual = self.solution_object['dual_certificate']
        except AttributeError:
            raise Exception("For extracting a certificate you need to solve " +
                            "a problem. Call 'InflationSDP.solve()' first")
        if len(self.semiknown_moments) > 0:
            Warning("Beware that, because the problem contains linearized " +
                    "polynomial constraints, the certificate is not guaranteed " +
                    "to apply to other distributions")
        if clean and not np.allclose(list(dual.values()), 0.):
            dual = clean_coefficients(dual, chop_tol, round_decimals)

        polynomial = sp.S.Zero
        for mon, coeff in dual.items():
            polynomial += coeff * self.name_dict_of_monomials[mon].symbol
        return polynomial


    def certificate_as_string(self,
                              clean: bool = False,
                              chop_tol: float = 1e-10,
                              round_decimals: int = 3) -> sp.core.add.Add:
        """Give the certificate as a string with the notation of the operators
        in the moment matrix.

        Parameters
        ----------
        clean : bool, optional
            If ``True``, eliminate all coefficients that are smaller than
            ``chop_tol``, normalise and round to the number of decimals
            specified by ``round_decimals``. By default ``False``.
        chop_tol : float, optional
            Coefficients in the dual certificate smaller in absolute value are
            set to zero. By default ``1e-8``.
        round_decimals : int, optional
            Coefficients that are not set to zero are rounded to the number of
            decimals specified. By default ``3``.

        Returns
        -------
        str
            The certificate in terms of symbols representing the monomials in
            the moment matrix. The certificate of infeasibility is ``cert > 0``.
        """
        try:
            dual = self.solution_object['dual_certificate']
        except AttributeError:
            raise Exception("For extracting a certificate you need to solve " +
                            "a problem. Call 'InflationSDP.solve()' first")
        if len(self.semiknown_moments) > 0:
            if self.verbose > 0:
                warnings.warn("Beware that, because the problem contains linearized " +
                              "polynomial constraints, the certificate is not guaranteed " +
                              "to apply to other distributions")

        if clean and not np.allclose(list(dual.values()), 0.):
            dual = clean_coefficients(dual, chop_tol, round_decimals)

        rest_of_dual = dual.copy()
        cert_as_string = rest_of_dual.pop('1')
        for mon_name, coeff in rest_of_dual.items():
            cert_as_string += "+" if coeff > 0 else "-"
            cert_as_string += f"{abs(coeff)}*{mon_name}"
        cert_as_string += " >= 0"
        return cert_as_string

    ########################################################################
    # OTHER ROUTINES EXPOSED TO THE USER                                   #
    ########################################################################
    def build_columns(self,
                      column_specification: Union[str, List[List[int]],
                                                  List[sp.core.symbol.Symbol]],
                      max_monomial_length: int = 0,
                      return_columns_numerical: bool = False) -> None:
        """Creates the objects indexing the columns of the moment matrix from
        a specification.

        Parameters
        ----------
        column_specification : Union[str, List[List[int]], List[sympy.core.symbol.Symbol]]
            See description in the ``self.generate_relaxation()`` method.
        max_monomial_length : int, optional
            Maximum number of letters in a monomial in the generating set,
            By default ``0``. Example: if we choose ``'local1'`` for
            three parties, it gives the set :math:`\{1, A, B, C, AB, AC, BC,
            ABC\}`. If we set ``max_monomial_length=2``, the generating set is
            instead :math:`\{1, A, B, C, AB, AC, BC\}`. By default ``0`` (no
            limit).
        return_columns_numerical : bool, optional
            Whether to return the columns also in integer array form (like the
            output of ``to_numbers``). By default ``False``.
        """
        columns = None
        if type(column_specification) == list:
            # There are two possibilities: list of lists, or list of symbols
            if type(column_specification[0]) in {list, np.ndarray}:
                if len(np.array(column_specification[1]).shape) == 2:
                    # This is the format that is later parsed by the program
                    columns = [np.array(mon, dtype=self.np_dtype)
                               for mon in column_specification]
                elif len(np.array(column_specification[1]).shape) == 1:
                    # This is the standard specification for the helper
                    columns = self._build_cols_from_specs(column_specification)
                else:
                    raise Exception('The columns are not specified in a valid format.')
            elif type(column_specification[0]) in [int, sp.Symbol,
                                                   sp.core.power.Pow,
                                                   sp.core.mul.Mul,
                                                   sp.core.numbers.One]:
                columns = []
                for col in column_specification:
                    # We also check the type element by element, and not only the first one
                    if type(col) in [int, sp.core.numbers.One]:
                        if not np.isclose(float(col), 1):
                            raise Exception('The columns are not specified in a valid format.')
                        else:
                            columns += [self.identity_operator]
                    elif type(col) in [sp.Symbol, sp.core.power.Pow, sp.core.mul.Mul]:
                        columns += [to_numbers(str(col), self.names)]
                    else:
                        raise Exception('The columns are not specified in a valid format.')
            else:
                raise Exception('The columns are not specified in a valid format.')
        elif type(column_specification) == str:
            if 'npa' in column_specification.lower():
                npa_level = int(column_specification[3:])
                col_specs = [[]]
                # Determine maximum length
                if (max_monomial_length > 0) and (max_monomial_length < npa_level):
                    max_length = max_monomial_length
                else:
                    max_length = npa_level
                for length in range(1, max_length + 1):
                    for number_tuple in itertools.product(
                            *[range(self.nr_parties)] * length
                    ):
                        a = np.array(number_tuple)
                        # Add only if tuple is in increasing order
                        if np.all(a[:-1] <= a[1:]):
                            col_specs += [a.tolist()]
                columns = self._build_cols_from_specs(col_specs)

            elif 'local' in column_specification.lower():
                local_level = int(column_specification[5:])
                local_length = local_level * self.nr_parties
                # Determine maximum length
                if ((max_monomial_length > 0)
                        and (max_monomial_length < local_length)):
                    max_length = max_monomial_length
                else:
                    max_length = local_length

                party_frequencies = []
                for pfreq in itertools.product(
                        *[range(local_level + 1)] * self.nr_parties
                ):
                    if sum(pfreq) <= max_length:
                        party_frequencies.append(list(reversed(pfreq)))
                party_frequencies = sorted(party_frequencies, key=sum)

                col_specs = []
                for pfreq in party_frequencies:
                    lst = []
                    for party in range(self.nr_parties):
                        lst += [party] * pfreq[party]
                    col_specs += [lst]
                columns = self._build_cols_from_specs(col_specs)

            elif 'physical' in column_specification.lower():
                try:
                    inf_level = int(column_specification[8])
                    length = len(column_specification[8:])
                    message = ("Physical monomial generating set party number" +
                               "specification must have length equal to 1 or " +
                               "number of parties. E.g.: For 3 parties, " +
                               "'physical322'.")
                    assert (length == self.nr_parties) or (length == 1), message
                    if length == 1:
                        physmon_lens = [inf_level] * self.nr_sources
                    else:
                        physmon_lens = [int(inf_level)
                                        for inf_level in column_specification[8:]]
                    max_total_mon_length = sum(physmon_lens)
                except:
                    # If no numbers come after, we use all physical operators
                    physmon_lens = self.inflation_levels
                    max_total_mon_length = sum(physmon_lens)

                if max_monomial_length > 0:
                    max_total_mon_length = max_monomial_length

                party_frequencies = []
                for pfreq in itertools.product(*[range(physmon_lens[party] + 1)
                                                 for party in range(self.nr_parties)]
                                               ):
                    if sum(pfreq) <= max_total_mon_length:
                        party_frequencies.append(list(reversed(pfreq)))
                party_frequencies = sorted(party_frequencies, key=sum)

                physical_monomials = []
                for freqs in party_frequencies:
                    if freqs == [0] * self.nr_parties:
                        physical_monomials.append(self.identity_operator)
                    else:
                        physmons_per_party_per_length = []
                        for party, freq in enumerate(freqs):
                            # E.g., if freq = [1, 2, 0], then
                            # physmons_per_party_per_length will be a list of
                            # lists of physical monomials of length 1, 2 and 0
                            if freq > 0:
                                physmons = phys_mon_1_party_of_given_len(
                                    self.hypergraph,
                                    self.inflation_levels,
                                    party, freq,
                                    self.setting_cardinalities,
                                    self.outcome_cardinalities,
                                    self.names,
                                    self._lexorder)
                                physmons_per_party_per_length.append(physmons)

                        for mon_tuple in itertools.product(
                                *physmons_per_party_per_length):
                            physical_monomials.append(
                                to_canonical(np.concatenate(mon_tuple),
                                             self._notcomm,
                                             self._lexorder))

                columns = physical_monomials
            else:
                raise Exception('I have not understood the format of the '
                                + 'column specification')
        else:
            raise Exception('I have not understood the format of the '
                            + 'column specification')

        if not np.array_equal(self._lexorder, self._default_lexorder):
            res_lexrepr = [nb_mon_to_lexrepr(m, self._lexorder).tolist()
                           if (len(m) or m.shape[-1] == 1) else []
                           for m in columns]
            sortd = sorted(res_lexrepr, key=lambda x: (len(x), x))
            columns = [self._lexorder[lexrepr]
                       if lexrepr != [] else self.identity_operator
                       for lexrepr in sortd]

        columns = [np.array(col, dtype=self.np_dtype).reshape((-1, self._nr_properties)) for col in columns]
        columns_symbolical = [to_symbol(col, self.names) for col in columns]
        if return_columns_numerical:
            return columns_symbolical, columns
        else:
            return columns_symbolical

    def clear_known_values(self) -> None:
        """Clears the information about variables assigned to numerical
        quantities in the problem.
        """
        self.set_values(None)


    def write_to_file(self, filename: str):
        """Exports the problem to a file.

        Parameters
        ----------
        filename : str
            Name of the exported file. If no file format is
            specified, it defaults to sparse SDPA format.
        """
        # Determine file extension
        parts = filename.split('.')
        if len(parts) >= 2:
            extension = parts[-1]
        else:
            extension = 'dat-s'
            filename += '.dat-s'

        # Write file according to the extension
        if self.verbose > 0:
            print('Writing the SDP program to', filename)
        if extension == 'dat-s':
            write_to_sdpa(self, filename)
        elif extension == 'csv':
            write_to_csv(self, filename)
        elif extension == 'mat':
            write_to_mat(self, filename)
        else:
            raise Exception('File format not supported. Please choose between' +
                            ' the extensions .csv, .dat-s and .mat.')

    ########################################################################
    # ROUTINES RELATED TO THE GENERATION OF THE MOMENT MATRIX              #
    ########################################################################
    def _build_cols_from_specs(self, col_specs: List[List[int]]) -> None:
        """Build the generating set for the moment matrix taking as input a
        block specified only the number of parties.

        For example, with col_specs=[[], [0], [2], [0, 2]] as input, we
        generate the generating set S={1, A_{inf}_xa, C_{inf'}_zc,
        A_{inf''}_x'a' * C{inf'''}_{z'c'}} where inf, inf', inf'' and inf'''
        represent all possible inflation copies indices compatible with the
        network structure, and x, a, z, c, x', a', z', c' are all possible input
        and output indices compatible with the cardinalities. As further
        examples, NPA level 2 for three parties is built from
        [[], [0], [1], [2], [0, 0], [0, 1], [0, 2], [1, 2], [2, 2]]
        and "local level 1" for three parties is built from
        [[], [0], [1], [2], [0, 1], [0, 2], [1, 2], [0, 1, 2]]

        Parameters
        ----------
        col_specs : List[List[int]]
            The column specification as specified in the method description.
        """
        if self.verbose > 1:
            # Display col_specs in a more readable way such as 1+A+B+AB etc.
            to_print = []
            for col in col_specs:
                if col == []:
                    to_print.append('1')
                else:
                    to_print.append(''.join([self.names[i] for i in col]))
            print("Column structure:", '+'.join(to_print))

        res = []
        allvars = set()
        for block in col_specs:
            if len(block) == 0:
                res.append(self.identity_operator)
                allvars.add('1')
            else:
                meas_ops = []
                for party in block:
                    meas_ops.append(flatten(self.measurements[party]))
                for monomial_factors in itertools.product(*meas_ops):
                    mon = np.array([to_numbers(op, self.names)[0]
                                    for op in monomial_factors], dtype=self.np_dtype)
                    if self.commuting:
                        canon = remove_projector_squares(mon_lexsorted(mon, self._lexorder))
                        if mon_is_zero(canon):
                            canon = 0
                    else:
                        canon = to_canonical(mon, self._notcomm, self._lexorder)
                    if not np.array_equal(canon, 0):
                        # If the block is [0, 0], and we have the monomial
                        # A**2 which simplifies to A, then A could be included
                        # in the block [0]. We use the convention that [0, 0]
                        # means all monomials of length 2 AFTER simplifications,
                        # so we omit monomials of length 1.
                        if canon.shape[0] == len(monomial_factors):
                            name = to_name(canon, self.names)
                            if name not in allvars:
                                allvars.add(name)
                                if name == '1':
                                    res.append(self.identity_operator)
                                else:
                                    res.append(canon)

        return res

    def _generate_parties(self):
        """Generates all the party operators in the quantum inflation.

        It stores in `self.measurements` a list of lists of measurement
        operators indexed as self.measurements[p][c][i][o] for party p,
        copies c, input i, output o.
        """
        settings = self.setting_cardinalities
        outcomes = self.outcome_cardinalities

        assert len(settings) == len(outcomes), \
            'There\'s a different number of settings and outcomes'
        assert len(settings) == self.hypergraph.shape[1], \
            'The hypergraph does not have as many columns as parties'
        measurements = []
        parties = self.names
        n_states = self.hypergraph.shape[0]
        for pos, [party, ins, outs] in enumerate(zip(parties,
                                                     settings,
                                                     outcomes)):
            party_meas = []
            # Generate all possible copy indices for a party
            all_inflation_indices = itertools.product(
                *[list(range(self.inflation_levels[p_idx]))
                  for p_idx in np.nonzero(self.hypergraph[:, pos])[0]]
            )
            # Include zeros in the positions of states not feeding the party
            all_indices = []
            for inflation_indices in all_inflation_indices:
                indices = []
                i = 0
                for idx in range(n_states):
                    if self.hypergraph[idx, pos] == 0:
                        indices.append('0')
                    elif self.hypergraph[idx, pos] == 1:
                        # The +1 is just to begin at 1
                        indices.append(str(inflation_indices[i] + 1))
                        i += 1
                    else:
                        raise Exception('You don\'t have a proper hypergraph')
                all_indices.append(indices)

            # Generate measurements for every combination of indices.
            # The -1 in outs - 1 is because the use of Collins-Gisin notation
            # (see [arXiv:quant-ph/0306129]), whereby the last operator is
            # understood to be written as the identity minus the rest.
            for indices in all_indices:
                meas = generate_operators(
                    [outs - 1 for _ in range(ins)],
                    party + '_' + '_'.join(indices)
                )
                party_meas.append(meas)
            measurements.append(party_meas)
        self.measurements = measurements

    def _build_momentmatrix(self) -> Tuple[np.ndarray, Dict]:
        """Generate the moment matrix.
        """
        _cols = self.generating_monomials
        problem_arr, canonical_mon_to_idx_dict = calculate_momentmatrix(_cols,
                                                                        self._notcomm,
                                                                        self._lexorder,
                                                                        verbose=self.verbose,
                                                                        commuting=self.commuting,
                                                                        dtype=self.np_dtype)
        idx_to_canonical_mon_dict = {idx: self.to_2dndarray(mon_as_bytes) for (mon_as_bytes, idx) in
                                     canonical_mon_to_idx_dict.items()}

        return problem_arr, idx_to_canonical_mon_dict

    def _calculate_inflation_symmetries(self) -> np.ndarray:
        """Calculates all the symmetries and applies them to the set of
        operators used to define the moment matrix. The new set of operators
        is a permutation of the old. The function outputs a list of all
        permutations.

        Returns
        -------
        List[List[int]]
            The list of all permutations of the generating columns implied by
            the inflation symmetries.
        """

        inflevel = self.inflation_levels
        n_sources = self.nr_sources

        inflation_symmetries = []
        list_original = [self.from_2dndarray(op) for op in self.generating_monomials]
        for source, permutation in tqdm(sorted(
                [(source, permutation) for source in list(range(n_sources))
                 for permutation in itertools.permutations(range(inflevel[source]))]
        ),
                disable=not self.verbose,
                desc="Calculating symmetries       "):
            permutation_plus = np.hstack(([0], np.array(permutation) + 1)).astype(int)
            permuted_cols_ind = \
                apply_source_permutation_coord_input(self.generating_monomials,
                                                     source,
                                                     permutation_plus,
                                                     self.commuting,
                                                     self._notcomm,
                                                     self._lexorder)
            list_permuted = [self.from_2dndarray(op) for op in permuted_cols_ind]
            try:
                total_perm = find_permutation(list_permuted, list_original)
                inflation_symmetries.append(total_perm)
            except:
                if self.verbose > 0:
                    warnings.warn("The generating set is not closed under source swaps." +
                                  "Some symmetries will not be implemented.")

        return np.unique(inflation_symmetries, axis=0)

    def _apply_inflation_symmetries(self,
                                    momentmatrix: np.ndarray,
                                    unsymidx_to_canonical_mon_dict: Dict,
                                    inflation_symmetries: np.ndarray,
                                    conserve_memory=False
                                    ) -> Tuple[np.ndarray, np.ndarray, Dict]:
        """Applies the inflation symmetries to the moment matrix.

        Parameters
        ----------
        momentmatrix : np.ndarray
            The moment matrix.
        unsymidx_to_canonical_mon_dict : Dict
            A dictionary of indices in the moment matrix to their association monomials as 2d numpy arrays.
        inflation_symmetries : List[List[int]]


        It stores in `self.measurements` a list of lists of measurement
        operators indexed as self.measurements[p][c][i][o] for party p,
        copies c, input i, output o.
        """
        unique_values, where_it_matters_flat = np.unique(momentmatrix.flat, return_index=True)
        absent_indices = np.arange(np.min(unique_values))
        symmetric_arr = momentmatrix.copy()

        for permutation in tqdm(inflation_symmetries,
                                disable=not self.verbose,
                                desc="Applying symmetries          "):
            if not np.array_equal(permutation, np.arange(len(momentmatrix))):
                if conserve_memory:
                    for i, ip in enumerate(permutation):
                        for j, jp in enumerate(permutation):
                            new_val = symmetric_arr[i, j]
                            if new_val < symmetric_arr[ip, jp]:
                                symmetric_arr[ip, jp] = new_val
                                symmetric_arr[jp, ip] = new_val
                else:
                    np.minimum(symmetric_arr, symmetric_arr[permutation].T[permutation].T, out=symmetric_arr)
        orbits = np.concatenate((absent_indices, symmetric_arr.flat[where_it_matters_flat].flat))
        # Make the orbits go until the representative
        for key, val in enumerate(orbits):
            previous = 0
            changed = True
            while changed:
                try:
                    val = orbits[val]
                    if val == previous:
                        changed = False
                    else:
                        previous = val
                except KeyError:
                    warnings.warn("Your generating set might not have enough" +
                                  "elements to fully impose inflation symmetries.")
            orbits[key] = val

        old_representative_indices, new_indices, unsym_idx_to_sym_idx = np.unique(orbits,
                                                                                  return_index=True,
                                                                                  return_inverse=True)
        assert np.array_equal(old_representative_indices, new_indices
                              ), 'Something unexpected happened when calculating orbits.'

        symmetric_arr = unsym_idx_to_sym_idx.take(momentmatrix)
        symidx_to_canonical_mon_dict = {new_idx: unsymidx_to_canonical_mon_dict[old_idx] for new_idx, old_idx in
                                        enumerate(
                                            old_representative_indices) if old_idx >= 1}
        return symmetric_arr, unsym_idx_to_sym_idx, symidx_to_canonical_mon_dict

    ########################################################################
    # OTHER ROUTINES                                                       #
    ########################################################################
    def _dump_to_file(self, filename):
        """
        Saves the whole object to a file using `pickle`.

        Parameters
        ----------
        filename : str
            Name of the file.
        """
        import pickle
        with open(filename, 'w') as f:
            pickle.dump(self, f, pickle.HIGHEST_PROTOCOL)<|MERGE_RESOLUTION|>--- conflicted
+++ resolved
@@ -477,12 +477,8 @@
         # Compute self.known_moments and self.semiknown_moments and names their corresponding names dictionaries
         self.set_values(knowable_values, use_lpi_constraints=use_lpi_constraints,
                         only_knowable_moments=(not use_lpi_constraints),
-<<<<<<< HEAD
-                        only_specified_values=assume_shared_randomness)
-=======
                         only_specified_values=assume_shared_randomness,
-                        consider_only_semiknowable=True)  # MAJOR BUGFIX?
->>>>>>> 992dbff7
+                        consider_only_semiknowable=True)
 
 
     def set_values(self, values: Union[
@@ -581,14 +577,10 @@
                                 (len(mon) == 1)}
         if only_knowable_moments:
             remaining_monomials_to_compute = (mon for mon in self.list_of_monomials if
-<<<<<<< HEAD
-                                              (not mon.is_atomic) and mon.knowable_q)
-=======
                                               (not mon.is_atomic) and mon.knowable_q)  # as iterator, saves memory.
         elif consider_only_semiknowable:
             remaining_monomials_to_compute = (mon for mon in self.list_of_monomials if
                                               (not mon.is_atomic) and mon.knowability_status in ['Yes', 'Semi'])  # as iterator, saves memory.
->>>>>>> 992dbff7
         else:
             remaining_monomials_to_compute = (mon for mon in self.list_of_monomials if not mon.is_atomic)
         for mon in remaining_monomials_to_compute:
@@ -783,16 +775,12 @@
                           + "feas_as_optim=False and optimizing the objective...")
             feas_as_optim = False
 
-<<<<<<< HEAD
-=======
-        # TODO for performance: Remove all zero-valued variables FROM ALL solve arguments, as this is just a waste.
         moment_upperbounds = {m.name: val
                               for m, val in self.moment_upperbounds.items()}
         moment_lowerbounds = {**{m.name: val for m, val
                                  in self._processed_moment_lowerbounds.items()},
                               **{m.name: val
                                  for m, val in self.moment_lowerbounds.items()}}
->>>>>>> 992dbff7
         solveSDP_arguments = {"maskmatrices_name_dict": self.maskmatrices_name_dict,
                               "objective": self._objective_as_name_dict,
                               "known_vars": self.known_moments_name_dict,
